--- conflicted
+++ resolved
@@ -119,32 +119,6 @@
 
 	// Loop Over All The TestCases
 	for _, testCase := range testCases {
-<<<<<<< HEAD
-
-		// (Re)Setup The Environment Variables From TestCase
-		setupTestEnvironment(t, testCase)
-
-		// Perform The Test
-		environment, err := GetEnvironment(logger)
-
-		// Verify The Results
-		if testCase.expectedError == nil {
-
-			assert.Nil(t, err)
-			assert.NotNil(t, environment)
-			assert.Equal(t, testCase.systemNamespace, environment.SystemNamespace)
-			assert.Equal(t, testCase.serviceAccount, environment.ServiceAccount)
-			assert.Equal(t, testCase.metricsPort, strconv.Itoa(environment.MetricsPort))
-			assert.Equal(t, testCase.channelImage, environment.ReceiverImage)
-			assert.Equal(t, testCase.dispatcherImage, environment.DispatcherImage)
-			assert.Equal(t, testCase.expectedResyncPeriod, strconv.Itoa(int(environment.ResyncPeriod/time.Minute)))
-
-		} else {
-			assert.Equal(t, testCase.expectedError, err)
-			assert.Nil(t, environment)
-		}
-
-=======
 		t.Run(testCase.name, func(t *testing.T) {
 			// (Re)Setup The Environment Variables From TestCase
 			setupTestEnvironment(t, testCase)
@@ -157,6 +131,7 @@
 
 				assert.Nil(t, err)
 				assert.NotNil(t, environment)
+				assert.Equal(t, testCase.systemNamespace, environment.SystemNamespace)
 				assert.Equal(t, testCase.serviceAccount, environment.ServiceAccount)
 				assert.Equal(t, testCase.metricsPort, strconv.Itoa(environment.MetricsPort))
 				assert.Equal(t, testCase.channelImage, environment.ReceiverImage)
@@ -168,7 +143,6 @@
 				assert.Nil(t, environment)
 			}
 		})
->>>>>>> e71a1b13
 	}
 }
 
