/*
Copyright 2020 The Knative Authors

Licensed under the Apache License, Version 2.0 (the "License");
you may not use this file except in compliance with the License.
You may obtain a copy of the License at

    http://www.apache.org/licenses/LICENSE-2.0

Unless required by applicable law or agreed to in writing, software
distributed under the License is distributed on an "AS IS" BASIS,
WITHOUT WARRANTIES OR CONDITIONS OF ANY KIND, either express or implied.
See the License for the specific language governing permissions and
limitations under the License.
*/

package testing

import (
	"fmt"
	"strconv"
	"time"

	"k8s.io/utils/pointer"

	appsv1 "k8s.io/api/apps/v1"
	corev1 "k8s.io/api/core/v1"
	"k8s.io/apimachinery/pkg/api/resource"
	metav1 "k8s.io/apimachinery/pkg/apis/meta/v1"
	"k8s.io/apimachinery/pkg/runtime/schema"
	"k8s.io/apimachinery/pkg/util/intstr"
	clientgotesting "k8s.io/client-go/testing"
	kafkav1beta1 "knative.dev/eventing-kafka/pkg/apis/messaging/v1beta1"
	commonenv "knative.dev/eventing-kafka/pkg/channel/distributed/common/env"
	"knative.dev/eventing-kafka/pkg/channel/distributed/common/health"
	kafkaconstants "knative.dev/eventing-kafka/pkg/channel/distributed/common/kafka/constants"
	kafkautil "knative.dev/eventing-kafka/pkg/channel/distributed/common/kafka/util"
	"knative.dev/eventing-kafka/pkg/channel/distributed/controller/constants"
	"knative.dev/eventing-kafka/pkg/channel/distributed/controller/env"
	"knative.dev/eventing-kafka/pkg/channel/distributed/controller/event"
	"knative.dev/eventing-kafka/pkg/channel/distributed/controller/util"
	commonconfig "knative.dev/eventing-kafka/pkg/common/config"
	commonconstants "knative.dev/eventing-kafka/pkg/common/constants"
	commontesting "knative.dev/eventing-kafka/pkg/common/testing"
	"knative.dev/eventing/pkg/apis/messaging"
	"knative.dev/pkg/apis"
	"knative.dev/pkg/logging"
	reconcilertesting "knative.dev/pkg/reconciler/testing"
	"knative.dev/pkg/system"
)

// Constants
const (
	// Prometheus MetricsPort
	MetricsPortName = "metrics"

	// Environment Test Data
	ServiceAccount           = "TestServiceAccount"
	KafkaAdminType           = "kafka"
	MetricsPort              = 9876
	MetricsDomain            = "eventing-kafka"
	HealthPort               = 8082
	ResyncPeriod             = 3600 * time.Minute
	ReceiverImage            = "TestReceiverImage"
	ReceiverReplicas         = 1
	DispatcherImage          = "TestDispatcherImage"
	DispatcherReplicas       = 1
	DefaultNumPartitions     = 4
	DefaultReplicationFactor = 1
	DefaultRetentionMillis   = 99999

	// Channel Test Data
	KafkaChannelNamespace  = "kafkachannel-namespace"
	KafkaChannelName       = "kafkachannel-name"
	KafkaChannelKey        = KafkaChannelNamespace + "/" + KafkaChannelName
	KafkaSecretNamespace   = "eventing-test-ns" // Needs To Match system.Namespace() Call In Reconciliation
	KafkaSecretName        = "kafkasecret-name"
	KafkaSecretKey         = KafkaSecretNamespace + "/" + KafkaSecretName
	ReceiverDeploymentName = KafkaSecretName + "-b9176d5f-receiver" // Truncated MD5 Hash Of KafkaSecretName
	ReceiverServiceName    = ReceiverDeploymentName
	TopicName              = KafkaChannelNamespace + "." + KafkaChannelName

	KafkaSecretDataValueBrokers  = "TestKafkaSecretDataBrokers"
	KafkaSecretDataValueUsername = "TestKafkaSecretDataUsername"
	KafkaSecretDataValuePassword = "TestKafkaSecretDataPassword"
	KafkaSecretDataValueSaslType = "PLAIN"

	// ChannelSpec Test Data
	NumPartitions     = 123
	ReplicationFactor = 456

	// Test MetaData
	ErrorString   = "Expected Mock Test Error"
	SuccessString = "Expected Mock Test Success"

	// Test Dispatcher Resources
	DispatcherMemoryRequest = "20Mi"
	DispatcherCpuRequest    = "100m"
	DispatcherMemoryLimit   = "50Mi"
	DispatcherCpuLimit      = "300m"

	// Test Receiver Resources
	ReceiverMemoryRequest = "10Mi"
	ReceiverMemoryLimit   = "20Mi"
	ReceiverCpuRequest    = "10m"
	ReceiverCpuLimit      = "100m"

	ConfigMapHash = "deadbeef"

	ControllerConfigYaml = `
receiver:
  cpuLimit: 200m
  cpuRequest: 100m
  memoryLimit: 100Mi
  memoryRequest: 50Mi
  replicas: 1
dispatcher:
  cpuLimit: 500m
  cpuRequest: 300m
  memoryLimit: 128Mi
  memoryRequest: 50Mi
  replicas: 1
  retryInitialIntervalMillis: 500
  retryTimeMillis: 300000
  retryExponentialBackoff: true
kafka:
  enableSaramaLogging: false
  topic:
    defaultNumPartitions: 4
    defaultReplicationFactor: 1
    defaultRetentionMillis: 604800000
  adminType: kafka
`
	SaramaConfigYaml = `
Version: 2.0.0
Admin:
  Timeout: 10000000000  # 10 seconds
Net:
  KeepAlive: 30000000000  # 30 seconds
  MaxOpenRequests: 1 # Set to 1 for use with Idempotent Producer
  TLS:
    Enable: false
  SASL:
    Enable: false
    Mechanism: PLAIN
    Version: 1
Metadata:
  RefreshFrequency: 300000000000
Consumer:
  Offsets:
    AutoCommit:
        Interval: 5000000000
    Retention: 604800000000000
Producer:
  Idempotent: true
  RequiredAcks: -1
`
)

var (
	DefaultRetentionMillisString = strconv.FormatInt(DefaultRetentionMillis, 10)
	DeletionTimestamp            = metav1.Now()
)

//
// Utility Data Creation Functions
//

// Service / Deployment Options For Customizing Test Data
type ServiceOption func(service *corev1.Service)
type DeploymentOption func(service *appsv1.Deployment)

// Set The Service's DeletionTimestamp To Current Time
func WithDeletionTimestampService(service *corev1.Service) {
	service.ObjectMeta.SetDeletionTimestamp(&DeletionTimestamp)
}

// Set The Deployment's DeletionTimestamp To Current Time
func WithDeletionTimestampDeployment(deployment *appsv1.Deployment) {
	deployment.ObjectMeta.SetDeletionTimestamp(&DeletionTimestamp)
}

func WithConfigMapHash(configMapHash string) func(deployment *appsv1.Deployment) {
	return func(deployment *appsv1.Deployment) {
		deployment.Spec.Template.ObjectMeta.Annotations[commonconstants.ConfigMapHashAnnotationKey] = configMapHash
	}
}

// Clear The Specified Service's Finalizers
func WithoutFinalizersService(service *corev1.Service) {
	service.ObjectMeta.Finalizers = []string{}
}

// Clear The Dispatcher Deployment's Finalizers
func WithoutFinalizersDeployment(deployment *appsv1.Deployment) {
	deployment.ObjectMeta.Finalizers = []string{}
}

func WithChannelNamespace(service *corev1.Service) {
	service.ObjectMeta.Namespace = KafkaChannelNamespace
}

func WithoutServicePorts(service *corev1.Service) {
	service.Spec.Ports = []corev1.ServicePort{}
}

func WithoutServiceSelector(service *corev1.Service) {
	service.Spec.Selector = map[string]string{}
}

func WithoutServiceLabels(service *corev1.Service) {
	service.Labels = map[string]string{}
}

func WithExtraServiceLabels(service *corev1.Service) {
	service.Labels["ExtraLabelName"] = "ExtraLabelValue"
}

func WithDifferentServiceStatus(service *corev1.Service) {
	service.Status.LoadBalancer = corev1.LoadBalancerStatus{
		Ingress: []corev1.LoadBalancerIngress{
			{
				IP:       "1.2.3.4",
				Hostname: "DifferentHostname",
			},
		},
	}
}

func WithoutResources(deployment *appsv1.Deployment) {
	deployment.Spec.Template.Spec.Containers[0].Resources.Limits = nil
	deployment.Spec.Template.Spec.Containers[0].Resources.Requests = nil
}

func WithDifferentName(deployment *appsv1.Deployment) {
	deployment.Spec.Template.Spec.Containers[0].Name = "DifferentName"
}

func WithDifferentImage(deployment *appsv1.Deployment) {
	deployment.Spec.Template.Spec.Containers[0].Image = "DifferentImage"
}

func WithDifferentCommand(deployment *appsv1.Deployment) {
	deployment.Spec.Template.Spec.Containers[0].Command = []string{"DifferentCommand"}
}

func WithDifferentArgs(deployment *appsv1.Deployment) {
	deployment.Spec.Template.Spec.Containers[0].Args = []string{"DifferentArgs"}
}

func WithDifferentWorkingDir(deployment *appsv1.Deployment) {
	deployment.Spec.Template.Spec.Containers[0].WorkingDir = "DifferentWorkingDir"
}

func WithDifferentPorts(deployment *appsv1.Deployment) {
	deployment.Spec.Template.Spec.Containers[0].Ports = []corev1.ContainerPort{
		{Name: "DifferentPortName"},
	}
}

func WithMissingEnvironment(deployment *appsv1.Deployment) {
	deployment.Spec.Template.Spec.Containers[0].Env = []corev1.EnvVar{}
}

func WithDifferentEnvironment(deployment *appsv1.Deployment) {
	deployment.Spec.Template.Spec.Containers[0].Env = append(
		deployment.Spec.Template.Spec.Containers[0].Env,
		corev1.EnvVar{Name: "NewEnvName", Value: "NewEnvValue"},
	)
}

func WithDifferentVolumeMounts(deployment *appsv1.Deployment) {
	deployment.Spec.Template.Spec.Containers[0].VolumeMounts = []corev1.VolumeMount{
		{Name: "DifferentVolumeMount"},
	}
}

func WithDifferentVolumeDevices(deployment *appsv1.Deployment) {
	deployment.Spec.Template.Spec.Containers[0].VolumeDevices = []corev1.VolumeDevice{
		{Name: "DifferentVolumeDevice"},
	}
}

func WithDifferentLivenessProbe(deployment *appsv1.Deployment) {
	deployment.Spec.Template.Spec.Containers[0].LivenessProbe = &corev1.Probe{Handler: corev1.Handler{}}
}

func WithDifferentReadinessProbe(deployment *appsv1.Deployment) {
	deployment.Spec.Template.Spec.Containers[0].ReadinessProbe = &corev1.Probe{Handler: corev1.Handler{}}
}

func WithDifferentStartupProbe(deployment *appsv1.Deployment) {
	deployment.Spec.Template.Spec.Containers[0].StartupProbe = &corev1.Probe{Handler: corev1.Handler{}}
}

func WithDifferentLifecycle(deployment *appsv1.Deployment) {
	deployment.Spec.Template.Spec.Containers[0].Lifecycle = &corev1.Lifecycle{PostStart: &corev1.Handler{}}
}

func WithDifferentTerminationPath(deployment *appsv1.Deployment) {
	deployment.Spec.Template.Spec.Containers[0].TerminationMessagePath = "DifferentTerminationPath"
}

func WithDifferentTerminationPolicy(deployment *appsv1.Deployment) {
	deployment.Spec.Template.Spec.Containers[0].TerminationMessagePolicy = corev1.TerminationMessageFallbackToLogsOnError
}

func WithDifferentImagePullPolicy(deployment *appsv1.Deployment) {
	deployment.Spec.Template.Spec.Containers[0].ImagePullPolicy = corev1.PullNever
}

func WithDifferentSecurityContext(deployment *appsv1.Deployment) {
	deployment.Spec.Template.Spec.Containers[0].SecurityContext = &corev1.SecurityContext{}
}

func WithDifferentReplicas(deployment *appsv1.Deployment) {
	deployment.Spec.Replicas = pointer.Int32Ptr(10)
}

func WithoutLabels(deployment *appsv1.Deployment) {
	deployment.ObjectMeta.Labels = map[string]string{}
}

func WithExtraLabels(deployment *appsv1.Deployment) {
	deployment.ObjectMeta.Labels["ExtraLabelName"] = "ExtraLabelValue"
}

func WithoutAnnotations(deployment *appsv1.Deployment) {
	deployment.Spec.Template.ObjectMeta.Annotations = map[string]string{}
}

func WithExtraAnnotations(deployment *appsv1.Deployment) {
	deployment.Spec.Template.ObjectMeta.Annotations["ExtraAnnotationName"] = "ExtraAnnotationValue"
}

//
// ControllerConfig Test Data
//

// Set The Required Environment Variables
func NewEnvironment() *env.Environment {
	return &env.Environment{
		SystemNamespace: commontesting.SystemNamespace,
		ServiceAccount:  ServiceAccount,
		MetricsPort:     MetricsPort,
		MetricsDomain:   MetricsDomain,
		DispatcherImage: DispatcherImage,
		ReceiverImage:   ReceiverImage,
		ResyncPeriod:    ResyncPeriod,
	}
}

// KafkaConfigOption Enables Customization Of An EventingKafkaConfig
type KafkaConfigOption func(kafkaConfig *commonconfig.EventingKafkaConfig)

// Set The Required Config Fields
func NewConfig(options ...KafkaConfigOption) *commonconfig.EventingKafkaConfig {
	kafkaConfig := &commonconfig.EventingKafkaConfig{
		Dispatcher: commonconfig.EKDispatcherConfig{
			EKKubernetesConfig: commonconfig.EKKubernetesConfig{
				Replicas:      DispatcherReplicas,
				CpuLimit:      resource.MustParse(DispatcherCpuLimit),
				CpuRequest:    resource.MustParse(DispatcherCpuRequest),
				MemoryLimit:   resource.MustParse(DispatcherMemoryLimit),
				MemoryRequest: resource.MustParse(DispatcherMemoryRequest),
			},
		},
		Receiver: commonconfig.EKReceiverConfig{
			EKKubernetesConfig: commonconfig.EKKubernetesConfig{
				Replicas:      ReceiverReplicas,
				CpuLimit:      resource.MustParse(ReceiverCpuLimit),
				CpuRequest:    resource.MustParse(ReceiverCpuRequest),
				MemoryLimit:   resource.MustParse(ReceiverMemoryLimit),
				MemoryRequest: resource.MustParse(ReceiverMemoryRequest),
			},
		},
		Kafka: commonconfig.EKKafkaConfig{
			Topic: commonconfig.EKKafkaTopicConfig{
				DefaultNumPartitions:     DefaultNumPartitions,
				DefaultReplicationFactor: DefaultReplicationFactor,
				DefaultRetentionMillis:   DefaultRetentionMillis,
			},
			AdminType: KafkaAdminType,
		},
	}

	// Apply The Specified Kafka Config Customizations
	for _, option := range options {
		option(kafkaConfig)
	}

	return kafkaConfig
}

// Remove The Receiver Resource Requests And Limits
func WithNoReceiverResources(kafkaConfig *commonconfig.EventingKafkaConfig) {
	kafkaConfig.Receiver.EKKubernetesConfig.CpuLimit = resource.Quantity{}
	kafkaConfig.Receiver.EKKubernetesConfig.CpuRequest = resource.Quantity{}
	kafkaConfig.Receiver.EKKubernetesConfig.MemoryLimit = resource.Quantity{}
	kafkaConfig.Receiver.EKKubernetesConfig.MemoryRequest = resource.Quantity{}
}

// Remove The Dispatcher Resource Requests And Limits
func WithNoDispatcherResources(kafkaConfig *commonconfig.EventingKafkaConfig) {
	kafkaConfig.Dispatcher.EKKubernetesConfig.CpuLimit = resource.Quantity{}
	kafkaConfig.Dispatcher.EKKubernetesConfig.CpuRequest = resource.Quantity{}
	kafkaConfig.Dispatcher.EKKubernetesConfig.MemoryLimit = resource.Quantity{}
	kafkaConfig.Dispatcher.EKKubernetesConfig.MemoryRequest = resource.Quantity{}
}

//
// Kafka Secret Resources
//

// KafkaSecretOption Enables Customization Of A KafkaChannel
type KafkaSecretOption func(secret *corev1.Secret)

// Create A New Kafka Auth Secret For Testing
func NewKafkaSecret(options ...KafkaSecretOption) *corev1.Secret {

	// Create The Specified Kafka Secret
	secret := &corev1.Secret{
		TypeMeta: metav1.TypeMeta{
			Kind:       constants.SecretKind,
			APIVersion: corev1.SchemeGroupVersion.String(),
		},
		ObjectMeta: metav1.ObjectMeta{
			Name:      KafkaSecretName,
			Namespace: KafkaSecretNamespace,
			Labels:    map[string]string{kafkaconstants.KafkaSecretLabel: "true"},
		},
		Data: map[string][]byte{
			kafkaconstants.KafkaSecretKeyUsername: []byte(KafkaSecretDataValueUsername),
			kafkaconstants.KafkaSecretKeyPassword: []byte(KafkaSecretDataValuePassword),
			kafkaconstants.KafkaSecretKeySaslType: []byte(KafkaSecretDataValueSaslType),
		},
		Type: "opaque",
	}

	// Apply The Specified Kafka secret Customizations
	for _, option := range options {
		option(secret)
	}

	// Return The Test Kafka Secret
	return secret
}

// Set The Kafka Secret's DeletionTimestamp To Current Time
func WithKafkaSecretDeleted(secret *corev1.Secret) {
	secret.ObjectMeta.SetDeletionTimestamp(&DeletionTimestamp)
}

// Set The Kafka Secret's Finalizer
func WithKafkaSecretFinalizer(secret *corev1.Secret) {
	secret.ObjectMeta.Finalizers = []string{constants.EventingKafkaFinalizerPrefix + "kafkasecrets.eventing-kafka.knative.dev"}
}

// Utility Function For Creating A PatchActionImpl For The Finalizer Patch Command
func NewKafkaSecretFinalizerPatchActionImpl() clientgotesting.PatchActionImpl {
	return clientgotesting.PatchActionImpl{
		ActionImpl: clientgotesting.ActionImpl{
			Namespace:   KafkaSecretNamespace,
			Verb:        "patch",
			Resource:    schema.GroupVersionResource{Group: corev1.SchemeGroupVersion.Group, Version: corev1.SchemeGroupVersion.Version, Resource: "secrets"},
			Subresource: "",
		},
		Name:      KafkaSecretName,
		PatchType: "application/merge-patch+json",
		Patch:     []byte(`{"metadata":{"finalizers":["eventing-kafka/kafkasecrets.eventing-kafka.knative.dev"],"resourceVersion":""}}`),
	}
}

// Utility Function For Creating A Successful Kafka Secret Reconciled Event
func NewKafkaSecretSuccessfulReconciliationEvent() string {
	return reconcilertesting.Eventf(corev1.EventTypeNormal, event.KafkaSecretReconciled.String(), fmt.Sprintf("Kafka Secret Reconciled Successfully: \"%s/%s\"", KafkaSecretNamespace, KafkaSecretName))
}

// Utility Function For Creating A Failed Kafka secret Reconciled Event
func NewKafkaSecretFailedReconciliationEvent() string {
	return reconcilertesting.Eventf(corev1.EventTypeWarning, "InternalError", constants.ReconciliationFailedError)
}

// Utility Function For Creating A Successful Kafka Secret Finalizer Update Event
func NewKafkaSecretSuccessfulFinalizedEvent() string {
	return reconcilertesting.Eventf(corev1.EventTypeNormal, event.KafkaSecretFinalized.String(), fmt.Sprintf("Kafka Secret Finalized Successfully: \"%s/%s\"", KafkaSecretNamespace, KafkaSecretName))
}

// Utility Function For Creating A Successful Kafka Secret Finalizer Update Event
func NewKafkaSecretFinalizerUpdateEvent() string {
	return reconcilertesting.Eventf(corev1.EventTypeNormal, "FinalizerUpdate", `Updated "%s" finalizers`, KafkaSecretName)
}

//
// KafkaChannel Resources
//

// KafkaChannelOption Enables Customization Of A KafkaChannel
type KafkaChannelOption func(*kafkav1beta1.KafkaChannel)

// Utility Function For Creating A Custom KafkaChannel For Testing
func NewKafkaChannel(options ...KafkaChannelOption) *kafkav1beta1.KafkaChannel {

	// Create The Specified KafkaChannel
	kafkachannel := &kafkav1beta1.KafkaChannel{
		TypeMeta: metav1.TypeMeta{
			APIVersion: kafkav1beta1.SchemeGroupVersion.String(),
			Kind:       constants.KafkaChannelKind,
		},
		ObjectMeta: metav1.ObjectMeta{
			Namespace: KafkaChannelNamespace,
			Name:      KafkaChannelName,
		},
		Spec: kafkav1beta1.KafkaChannelSpec{
			NumPartitions:     NumPartitions,
			ReplicationFactor: ReplicationFactor,
			// TODO RetentionMillis:   RetentionMillis,
		},
	}

	// Apply The Specified KafkaChannel Customizations
	for _, option := range options {
		option(kafkachannel)
	}

	// Return The Test KafkaChannel
	return kafkachannel
}

// Set The KafkaChannel's Status To Initialized State
func WithInitializedConditions(kafkachannel *kafkav1beta1.KafkaChannel) {
	kafkachannel.Status.InitializeConditions()
	kafkachannel.Status.MarkConfigTrue()
}

// Set The KafkaChannel's DeletionTimestamp To Current Time
func WithDeletionTimestamp(kafkachannel *kafkav1beta1.KafkaChannel) {
	kafkachannel.ObjectMeta.SetDeletionTimestamp(&DeletionTimestamp)
}

// Set The KafkaChannel's Finalizer
func WithFinalizer(kafkachannel *kafkav1beta1.KafkaChannel) {
	kafkachannel.ObjectMeta.Finalizers = []string{constants.KafkaChannelFinalizerSuffix}
}

// Set The KafkaChannel's MetaData
func WithMetaData(kafkachannel *kafkav1beta1.KafkaChannel) {
	WithAnnotations(kafkachannel)
	WithLabels(kafkachannel)
}

// Set The KafkaChannel's Annotations
func WithAnnotations(kafkachannel *kafkav1beta1.KafkaChannel) {
	kafkachannel.ObjectMeta.Annotations = map[string]string{
		messaging.SubscribableDuckVersionAnnotation: constants.SubscribableDuckVersionAnnotationV1,
	}
}

// Set The KafkaChannel's Labels
func WithLabels(kafkachannel *kafkav1beta1.KafkaChannel) {
	kafkachannel.ObjectMeta.Labels = map[string]string{
		constants.KafkaTopicLabel:  fmt.Sprintf("%s.%s", KafkaChannelNamespace, KafkaChannelName),
		constants.KafkaSecretLabel: KafkaSecretName,
	}
}

// Set The KafkaChannel's Address
func WithAddress(kafkachannel *kafkav1beta1.KafkaChannel) {
	kafkachannel.Status.SetAddress(&apis.URL{
		Scheme: "http",
		Host:   fmt.Sprintf("%s-%s.%s.svc.cluster.local", KafkaChannelName, kafkaconstants.KafkaChannelServiceNameSuffix, KafkaChannelNamespace),
	})
}

// Set The KafkaChannel's Service As READY
func WithKafkaChannelServiceReady(kafkachannel *kafkav1beta1.KafkaChannel) {
	kafkachannel.Status.MarkChannelServiceTrue()
}

// Set The KafkaChannel's Services As Failed
func WithKafkaChannelServiceFailed(kafkachannel *kafkav1beta1.KafkaChannel) {
	kafkachannel.Status.MarkChannelServiceFailed(event.KafkaChannelServiceReconciliationFailed.String(), "Failed To Create KafkaChannel Service: inducing failure for create services")
}

// Set The KafkaChannel's Receiver Service As READY
func WithReceiverServiceReady(kafkachannel *kafkav1beta1.KafkaChannel) {
	kafkachannel.Status.MarkServiceTrue()
}

// Set The KafkaChannel's Receiver Service As Failed
func WithReceiverServiceFailed(kafkachannel *kafkav1beta1.KafkaChannel) {
	kafkachannel.Status.MarkServiceFailed(event.ReceiverServiceReconciliationFailed.String(), "Receiver Service Failed: inducing failure for create services")
}

// Set The KafkaChannel's Receiver Service As Failed
func WithReceiverServicePatchFailed(kafkachannel *kafkav1beta1.KafkaChannel) {
	kafkachannel.Status.MarkServiceFailed(event.ReceiverServiceReconciliationFailed.String(), "Receiver Service Failed: inducing failure for patch services")
}

// Set The KafkaChannel's Receiver Service As Finalized
func WithReceiverServiceFinalized(kafkachannel *kafkav1beta1.KafkaChannel) {
	kafkachannel.Status.MarkServiceFailed("ChannelServiceUnavailable", "Kafka Auth Secret Finalized")
}

// Set The KafkaChannel's Receiver Deployment As READY
func WithReceiverDeploymentReady(kafkachannel *kafkav1beta1.KafkaChannel) {
	kafkachannel.Status.MarkEndpointsTrue()
}

// Set The KafkaChannel's Receiver Deployment As Failed
func WithReceiverDeploymentFailed(kafkachannel *kafkav1beta1.KafkaChannel) {
	kafkachannel.Status.MarkEndpointsFailed(event.ReceiverDeploymentReconciliationFailed.String(), "Receiver Deployment Failed: inducing failure for create deployments")
}

// Set The KafkaChannel's Receiver Deployment Update As Failed
func WithReceiverDeploymentUpdateFailed(kafkachannel *kafkav1beta1.KafkaChannel) {
	kafkachannel.Status.MarkEndpointsFailed(event.ReceiverDeploymentReconciliationFailed.String(), "Receiver Deployment Failed: inducing failure for update deployments")
}

// Set The KafkaChannel's Receiver Deployment As Finalized
func WithReceiverDeploymentFinalized(kafkachannel *kafkav1beta1.KafkaChannel) {
	kafkachannel.Status.MarkEndpointsFailed("ChannelDeploymentUnavailable", "Kafka Auth Secret Finalized")
}

// Set The KafkaChannel's Dispatcher Deployment As READY
func WithDispatcherDeploymentReady(_ *kafkav1beta1.KafkaChannel) {
	// TODO - This is unnecessary since the testing framework doesn't return any Status Conditions from the K8S commands (Create, Get)
	//        which means the propagate function doesn't do anything.  This is a testing gap with the framework and propagateDispatcherStatus()
	// kafkachannel.Status.PropagateDispatcherStatus()
}

// Set The KafkaChannel's Dispatcher Deployment As Failed
func WithDispatcherFailed(kafkachannel *kafkav1beta1.KafkaChannel) {
	kafkachannel.Status.MarkDispatcherFailed(event.DispatcherDeploymentReconciliationFailed.String(), "Failed To Create Dispatcher Deployment: inducing failure for create deployments")
}

// Set The KafkaChannel's Dispatcher Update As Failed
func WithDispatcherUpdateFailed(kafkachannel *kafkav1beta1.KafkaChannel) {
	kafkachannel.Status.MarkDispatcherFailed(event.DispatcherDeploymentUpdateFailed.String(), "Failed To Update Dispatcher Deployment: inducing failure for update deployments")
}

func WithDispatcherServicePatchFailed(kafkachannel *kafkav1beta1.KafkaChannel) {
	kafkachannel.Status.MarkDispatcherFailed(event.DispatcherServicePatchFailed.String(), "Failed To Patch Dispatcher Service: inducing failure for patch services")
}

// Set The KafkaChannel's Topic READY
func WithTopicReady(kafkachannel *kafkav1beta1.KafkaChannel) {
	kafkachannel.Status.MarkTopicTrue()
}

// Utility Function For Creating A Custom KafkaChannel "Channel" Service For Testing
func NewKafkaChannelService(options ...ServiceOption) *corev1.Service {

	// Create The KafkaChannel Service
	service := &corev1.Service{
		TypeMeta: metav1.TypeMeta{
			APIVersion: corev1.SchemeGroupVersion.String(),
			Kind:       constants.ServiceKind,
		},
		ObjectMeta: metav1.ObjectMeta{
			Name:      kafkautil.AppendKafkaChannelServiceNameSuffix(KafkaChannelName),
			Namespace: KafkaChannelNamespace,
			Labels: map[string]string{
				constants.KafkaChannelNameLabel:      KafkaChannelName,
				constants.KafkaChannelNamespaceLabel: KafkaChannelNamespace,
				constants.KafkaChannelReceiverLabel:  "true",
				constants.K8sAppChannelSelectorLabel: constants.K8sAppChannelSelectorValue,
			},
			OwnerReferences: []metav1.OwnerReference{
				NewChannelOwnerRef(),
			},
		},
		Spec: corev1.ServiceSpec{
			Type:         corev1.ServiceTypeExternalName,
			ExternalName: ReceiverDeploymentName + "." + system.Namespace() + ".svc.cluster.local",
		},
	}

	// Apply The Specified Service Customizations
	for _, option := range options {
		option(service)
	}

	// Return The Test KafkaChannel Service
	return service
}

// Utility Function For Creating A Custom Receiver Service For Testing
func NewKafkaChannelReceiverService(options ...ServiceOption) *corev1.Service {

	// Create The Receiver Service
	service := &corev1.Service{
		TypeMeta: metav1.TypeMeta{
			APIVersion: corev1.SchemeGroupVersion.String(),
			Kind:       constants.ServiceKind,
		},
		ObjectMeta: metav1.ObjectMeta{
			Name:      ReceiverDeploymentName,
			Namespace: system.Namespace(),
			Labels: map[string]string{
				"k8s-app":               "eventing-kafka-channels",
				"kafkachannel-receiver": "true",
			},
			OwnerReferences: []metav1.OwnerReference{
				NewSecretOwnerRef(),
			},
		},
		Spec: corev1.ServiceSpec{
			Ports: []corev1.ServicePort{
				{
					Name:       constants.HttpPortName,
					Port:       constants.HttpServicePortNumber,
					TargetPort: intstr.FromInt(constants.HttpContainerPortNumber),
				},
				{
					Name:       MetricsPortName,
					Port:       MetricsPort,
					TargetPort: intstr.FromInt(MetricsPort),
				},
			},
			Selector: map[string]string{
				"app": ReceiverDeploymentName,
			},
		},
	}

	// Apply The Specified Service Customizations
	for _, option := range options {
		option(service)
	}

	// Return The Test Receiver Service
	return service
}

// Utility Function For Creating A Receiver Deployment For The Test Channel
func NewKafkaChannelReceiverDeployment(options ...DeploymentOption) *appsv1.Deployment {

	systemNamespace := system.Namespace()
	// Replicas Int Reference
	replicas := int32(ReceiverReplicas)

	// Create The Receiver Deployment
	deployment := &appsv1.Deployment{
		TypeMeta: metav1.TypeMeta{
			APIVersion: appsv1.SchemeGroupVersion.String(),
			Kind:       constants.DeploymentKind,
		},
		ObjectMeta: metav1.ObjectMeta{
			Name:      ReceiverDeploymentName,
			Namespace: systemNamespace,
			Labels: map[string]string{
				"app":                   ReceiverDeploymentName,
				"kafkachannel-receiver": "true",
			},
			OwnerReferences: []metav1.OwnerReference{
				NewSecretOwnerRef(),
			},
		},
		Spec: appsv1.DeploymentSpec{
			Replicas: &replicas,
			Selector: &metav1.LabelSelector{
				MatchLabels: map[string]string{
					"app": ReceiverDeploymentName,
				},
			},
			Template: corev1.PodTemplateSpec{
				ObjectMeta: metav1.ObjectMeta{
					Labels: map[string]string{
						"app": ReceiverDeploymentName,
					},
<<<<<<< HEAD
					Annotations: map[string]string{},
=======
					Annotations: map[string]string{
						commonconstants.ConfigMapHashAnnotationKey: ConfigMapHash,
					},
>>>>>>> c56c0ef6
				},
				Spec: corev1.PodSpec{
					ServiceAccountName: ServiceAccount,
					Containers: []corev1.Container{
						{
							Name: ReceiverDeploymentName,
							LivenessProbe: &corev1.Probe{
								Handler: corev1.Handler{
									HTTPGet: &corev1.HTTPGetAction{
										Port: intstr.FromInt(constants.HealthPort),
										Path: health.LivenessPath,
									},
								},
								InitialDelaySeconds: constants.ChannelLivenessDelay,
								PeriodSeconds:       constants.ChannelLivenessPeriod,
								TimeoutSeconds:      constants.ChannelLivenessTimeout,
								SuccessThreshold:    constants.ChannelLivenessSuccessThreshold,
								FailureThreshold:    constants.ChannelLivenessFailureThreshold,
							},
							ReadinessProbe: &corev1.Probe{
								Handler: corev1.Handler{
									HTTPGet: &corev1.HTTPGetAction{
										Port: intstr.FromInt(constants.HealthPort),
										Path: health.ReadinessPath,
									},
								},
								InitialDelaySeconds: constants.ChannelReadinessDelay,
								PeriodSeconds:       constants.ChannelReadinessPeriod,
								TimeoutSeconds:      constants.ChannelReadinessTimeout,
								SuccessThreshold:    constants.ChannelReadinessSuccessThreshold,
								FailureThreshold:    constants.ChannelReadinessFailureThreshold,
							},
							Image: ReceiverImage,
							Ports: []corev1.ContainerPort{
								{
									Name:          "server",
									ContainerPort: int32(8080),
								},
							},
							Env: []corev1.EnvVar{
								{
									Name:  system.NamespaceEnvKey,
									Value: systemNamespace,
								},
								{
									Name: commonenv.PodNameEnvVarKey,
									ValueFrom: &corev1.EnvVarSource{
										FieldRef: &corev1.ObjectFieldSelector{
											FieldPath: "metadata.name",
										},
									},
								},
								{
									Name:  commonenv.ContainerNameEnvVarKey,
									Value: constants.ReceiverContainerName,
								},
								{
									Name:  commonenv.KnativeLoggingConfigMapNameEnvVarKey,
									Value: logging.ConfigMapName(),
								},
								{
									Name:  commonenv.ServiceNameEnvVarKey,
									Value: ReceiverServiceName,
								},
								{
									Name:  commonenv.MetricsPortEnvVarKey,
									Value: strconv.Itoa(MetricsPort),
								},
								{
									Name:  commonenv.MetricsDomainEnvVarKey,
									Value: MetricsDomain,
								},
								{
									Name:  commonenv.HealthPortEnvVarKey,
									Value: strconv.Itoa(HealthPort),
								},
								{
									Name:  commonenv.ResyncPeriodMinutesEnvVarKey,
									Value: strconv.Itoa(int(ResyncPeriod / time.Minute)),
								},
								{
									Name:  commonenv.KafkaSecretNameEnvVarKey,
									Value: KafkaSecretName,
								},
								{
									Name:  commonenv.KafkaSecretNamespaceEnvVarKey,
									Value: KafkaSecretNamespace,
								},
							},
							ImagePullPolicy: corev1.PullIfNotPresent,
							Resources: corev1.ResourceRequirements{
								Requests: corev1.ResourceList{
									corev1.ResourceCPU:    resource.MustParse(ReceiverCpuRequest),
									corev1.ResourceMemory: resource.MustParse(ReceiverMemoryRequest),
								},
								Limits: corev1.ResourceList{
									corev1.ResourceCPU:    resource.MustParse(ReceiverCpuLimit),
									corev1.ResourceMemory: resource.MustParse(ReceiverMemoryLimit),
								},
							},
							VolumeMounts: []corev1.VolumeMount{
								{
									Name:      commonconstants.SettingsConfigMapName,
									MountPath: commonconstants.SettingsConfigMapMountPath,
								},
							},
						},
					},
					Volumes: []corev1.Volume{
						{
							Name: commonconstants.SettingsConfigMapName,
							VolumeSource: corev1.VolumeSource{
								ConfigMap: &corev1.ConfigMapVolumeSource{
									LocalObjectReference: corev1.LocalObjectReference{
										Name: commonconstants.SettingsConfigMapName,
									},
								},
							},
						},
					},
				},
			},
		},
	}

	// Apply The Specified Deployment Customizations
	for _, option := range options {
		option(deployment)
	}

	// Return The Test Receiver Deployment
	return deployment
}

// Utility Function For Creating A Custom KafkaChannel Dispatcher Service For Testing
func NewKafkaChannelDispatcherService(options ...ServiceOption) *corev1.Service {

	// Get The Expected Service Name For The Test KafkaChannel
	serviceName := util.DispatcherDnsSafeName(&kafkav1beta1.KafkaChannel{
		ObjectMeta: metav1.ObjectMeta{Namespace: KafkaChannelNamespace, Name: KafkaChannelName},
	})

	// Create The Dispatcher Service
	service := &corev1.Service{
		TypeMeta: metav1.TypeMeta{
			APIVersion: corev1.SchemeGroupVersion.String(),
			Kind:       constants.ServiceKind,
		},
		ObjectMeta: metav1.ObjectMeta{
			Name:      serviceName,
			Namespace: system.Namespace(),
			Labels: map[string]string{
				constants.KafkaChannelNameLabel:       KafkaChannelName,
				constants.KafkaChannelNamespaceLabel:  KafkaChannelNamespace,
				constants.KafkaChannelDispatcherLabel: "true",
				constants.K8sAppChannelSelectorLabel:  constants.K8sAppDispatcherSelectorValue,
			},
			Finalizers: []string{constants.EventingKafkaFinalizerPrefix + constants.KafkaChannelFinalizerSuffix},
		},
		Spec: corev1.ServiceSpec{
			Ports: []corev1.ServicePort{
				{
					Name:       MetricsPortName,
					Port:       int32(MetricsPort),
					TargetPort: intstr.FromInt(MetricsPort),
				},
			},
			Selector: map[string]string{
				"app": serviceName,
			},
		},
	}

	// Apply The Specified Service Customizations
	for _, option := range options {
		option(service)
	}

	// Return The Test Dispatcher Service
	return service
}

// Utility Function For Creating A Custom KafkaChannel Dispatcher Deployment For Testing
func NewKafkaChannelDispatcherDeployment(options ...DeploymentOption) *appsv1.Deployment {

	// Get The Expected Dispatcher & Topic Names For The Test KafkaChannel
	sparseKafkaChannel := &kafkav1beta1.KafkaChannel{ObjectMeta: metav1.ObjectMeta{Namespace: KafkaChannelNamespace, Name: KafkaChannelName}}
	dispatcherName := util.DispatcherDnsSafeName(sparseKafkaChannel)
	topicName := util.TopicName(sparseKafkaChannel)
	systemNamespace := system.Namespace()

	// Replicas Int Reference
	replicas := int32(DispatcherReplicas)

	deployment := &appsv1.Deployment{
		TypeMeta: metav1.TypeMeta{
			APIVersion: appsv1.SchemeGroupVersion.String(),
			Kind:       constants.DeploymentKind,
		},
		ObjectMeta: metav1.ObjectMeta{
			Name:      dispatcherName,
			Namespace: systemNamespace,
			Labels: map[string]string{
				constants.AppLabel:                    dispatcherName,
				constants.KafkaChannelNameLabel:       KafkaChannelName,
				constants.KafkaChannelNamespaceLabel:  KafkaChannelNamespace,
				constants.KafkaChannelDispatcherLabel: "true",
			},
			Finalizers: []string{constants.EventingKafkaFinalizerPrefix + constants.KafkaChannelFinalizerSuffix},
		},
		Spec: appsv1.DeploymentSpec{
			Replicas: &replicas,
			Selector: &metav1.LabelSelector{
				MatchLabels: map[string]string{
					"app": dispatcherName,
				},
			},
			Template: corev1.PodTemplateSpec{
				ObjectMeta: metav1.ObjectMeta{
					Labels: map[string]string{
						"app": dispatcherName,
					},
<<<<<<< HEAD
					Annotations: map[string]string{},
=======
					Annotations: map[string]string{
						commonconstants.ConfigMapHashAnnotationKey: ConfigMapHash,
					},
>>>>>>> c56c0ef6
				},
				Spec: corev1.PodSpec{
					ServiceAccountName: ServiceAccount,
					Containers: []corev1.Container{
						{
							Name:  dispatcherName,
							Image: DispatcherImage,
							LivenessProbe: &corev1.Probe{
								Handler: corev1.Handler{
									HTTPGet: &corev1.HTTPGetAction{
										Port: intstr.FromInt(constants.HealthPort),
										Path: health.LivenessPath,
									},
								},
								InitialDelaySeconds: constants.DispatcherLivenessDelay,
								PeriodSeconds:       constants.DispatcherLivenessPeriod,
								TimeoutSeconds:      constants.DispatcherLivenessTimeout,
								SuccessThreshold:    constants.DispatcherLivenessSuccessThreshold,
								FailureThreshold:    constants.DispatcherLivenessFailureThreshold,
							},
							ReadinessProbe: &corev1.Probe{
								Handler: corev1.Handler{
									HTTPGet: &corev1.HTTPGetAction{
										Port: intstr.FromInt(constants.HealthPort),
										Path: health.ReadinessPath,
									},
								},
								InitialDelaySeconds: constants.DispatcherReadinessDelay,
								PeriodSeconds:       constants.DispatcherReadinessPeriod,
								TimeoutSeconds:      constants.DispatcherReadinessTimeout,
								SuccessThreshold:    constants.DispatcherReadinessSuccessThreshold,
								FailureThreshold:    constants.DispatcherReadinessFailureThreshold,
							},
							Env: []corev1.EnvVar{
								{
									Name:  system.NamespaceEnvKey,
									Value: systemNamespace,
								},
								{
									Name: commonenv.PodNameEnvVarKey,
									ValueFrom: &corev1.EnvVarSource{
										FieldRef: &corev1.ObjectFieldSelector{
											FieldPath: "metadata.name",
										},
									},
								},
								{
									Name:  commonenv.ContainerNameEnvVarKey,
									Value: constants.DispatcherContainerName,
								},
								{
									Name:  commonenv.KnativeLoggingConfigMapNameEnvVarKey,
									Value: logging.ConfigMapName(),
								},
								{
									Name:  commonenv.MetricsPortEnvVarKey,
									Value: strconv.Itoa(MetricsPort),
								},
								{
									Name:  commonenv.MetricsDomainEnvVarKey,
									Value: MetricsDomain,
								},
								{
									Name:  commonenv.HealthPortEnvVarKey,
									Value: strconv.Itoa(HealthPort),
								},
								{
									Name:  commonenv.ChannelKeyEnvVarKey,
									Value: fmt.Sprintf("%s/%s", KafkaChannelNamespace, KafkaChannelName),
								},
								{
									Name:  commonenv.ServiceNameEnvVarKey,
									Value: dispatcherName,
								},
								{
									Name:  commonenv.KafkaTopicEnvVarKey,
									Value: topicName,
								},
								{
									Name:  commonenv.ResyncPeriodMinutesEnvVarKey,
									Value: strconv.Itoa(int(ResyncPeriod / time.Minute)),
								},
								{
									Name:  commonenv.KafkaSecretNameEnvVarKey,
									Value: KafkaSecretName,
								},
								{
									Name:  commonenv.KafkaSecretNamespaceEnvVarKey,
									Value: KafkaSecretNamespace,
								},
							},
							ImagePullPolicy: corev1.PullIfNotPresent,
							Resources: corev1.ResourceRequirements{
								Limits: corev1.ResourceList{
									corev1.ResourceMemory: resource.MustParse(DispatcherMemoryLimit),
									corev1.ResourceCPU:    resource.MustParse(DispatcherCpuLimit),
								},
								Requests: corev1.ResourceList{
									corev1.ResourceMemory: resource.MustParse(DispatcherMemoryRequest),
									corev1.ResourceCPU:    resource.MustParse(DispatcherCpuRequest),
								},
							},
							VolumeMounts: []corev1.VolumeMount{
								{
									Name:      commonconstants.SettingsConfigMapName,
									MountPath: commonconstants.SettingsConfigMapMountPath,
								},
							},
						},
					},
					Volumes: []corev1.Volume{
						{
							Name: commonconstants.SettingsConfigMapName,
							VolumeSource: corev1.VolumeSource{
								ConfigMap: &corev1.ConfigMapVolumeSource{
									LocalObjectReference: corev1.LocalObjectReference{
										Name: commonconstants.SettingsConfigMapName,
									},
								},
							},
						},
					},
				},
			},
		},
	}

	// Apply The Specified Deployment Customizations
	for _, option := range options {
		option(deployment)
	}

	// Return The Test Dispatcher Deployment
	return deployment
}

// Utility Function For Creating A New OwnerReference Model For The Test Kafka Secret
func NewSecretOwnerRef() metav1.OwnerReference {
	blockOwnerDeletion := true
	controller := true
	return metav1.OwnerReference{
		APIVersion:         corev1.SchemeGroupVersion.String(),
		Kind:               constants.SecretKind,
		Name:               KafkaSecretName,
		UID:                "",
		BlockOwnerDeletion: &blockOwnerDeletion,
		Controller:         &controller,
	}
}

// Utility Function For Creating A New OwnerReference Model For The Test Channel
func NewChannelOwnerRef() metav1.OwnerReference {
	blockOwnerDeletion := true
	controller := true
	return metav1.OwnerReference{
		APIVersion:         kafkav1beta1.SchemeGroupVersion.String(),
		Kind:               constants.KafkaChannelKind,
		Name:               KafkaChannelName,
		UID:                "",
		BlockOwnerDeletion: &blockOwnerDeletion,
		Controller:         &controller,
	}
}

// Utility Function For Creating A UpdateActionImpl For The KafkaChannel Labels Update Command
func NewKafkaChannelLabelUpdate(kafkachannel *kafkav1beta1.KafkaChannel) clientgotesting.UpdateActionImpl {
	return clientgotesting.UpdateActionImpl{
		ActionImpl: clientgotesting.ActionImpl{
			Namespace:   "KafkaChannelNamespace",
			Verb:        "update",
			Resource:    schema.GroupVersionResource{Group: kafkav1beta1.SchemeGroupVersion.Group, Version: kafkav1beta1.SchemeGroupVersion.Version, Resource: "kafkachannels"},
			Subresource: "",
		},
		Object: kafkachannel,
	}
}

// Utility Function For Creating A PatchActionImpl For The Finalizer Patch Command
func NewFinalizerPatchActionImpl() clientgotesting.PatchActionImpl {
	return clientgotesting.PatchActionImpl{
		ActionImpl: clientgotesting.ActionImpl{
			Namespace:   KafkaChannelNamespace,
			Verb:        "patch",
			Resource:    schema.GroupVersionResource{Group: kafkav1beta1.SchemeGroupVersion.Group, Version: kafkav1beta1.SchemeGroupVersion.Version, Resource: "kafkachannels"},
			Subresource: "",
		},
		Name:      KafkaChannelName,
		PatchType: "application/merge-patch+json",
		Patch:     []byte(`{"metadata":{"finalizers":["kafkachannels.messaging.knative.dev"],"resourceVersion":""}}`),
		// Above finalizer name matches package private "defaultFinalizerName" constant in injection/reconciler/messaging/v1beta1/kafkachannel ;)
	}
}

// Utility Function For Creating A Receiver Deployment Updated Event
func NewReceiverDeploymentUpdatedEvent() string {
	return reconcilertesting.Eventf(corev1.EventTypeNormal, event.ReceiverDeploymentUpdated.String(), "Receiver Deployment Updated")
}

// Utility Function For Creating A Receiver Deployment Update Failure Event
func NewReceiverDeploymentUpdateFailedEvent() string {
	return reconcilertesting.Eventf(corev1.EventTypeWarning, event.ReceiverDeploymentUpdateFailed.String(), "Receiver Deployment Update Failed")
}

// Utility Function For Creating A Receiver Service Patched Event
func NewReceiverServicePatchedEvent() string {
	return reconcilertesting.Eventf(corev1.EventTypeNormal, event.ReceiverServicePatched.String(), "Receiver Service Patched")
}

// Utility Function For Creating A Receiver Service Patch Failure Event
func NewReceiverServicePatchFailedEvent() string {
	return reconcilertesting.Eventf(corev1.EventTypeWarning, event.ReceiverServicePatchFailed.String(), "Receiver Service Patch Failed")
}

// Utility Function For Creating A Dispatcher Deployment Updated Event
func NewKafkaChannelDispatcherDeploymentUpdatedEvent() string {
	return reconcilertesting.Eventf(corev1.EventTypeNormal, event.DispatcherDeploymentUpdated.String(), "Dispatcher Deployment Updated")
}

// Utility Function For Creating A Dispatcher Deployment Update Failure Event
func NewKafkaSecretReceiverDeploymentUpdateFailedEvent() string {
	return reconcilertesting.Eventf(corev1.EventTypeWarning, event.ReceiverDeploymentUpdateFailed.String(), "Receiver Deployment Update Failed")
}

// Utility Function For Creating A Dispatcher Deployment Update Failure Event
func NewKafkaChannelDispatcherDeploymentUpdateFailedEvent() string {
	return reconcilertesting.Eventf(corev1.EventTypeWarning, event.DispatcherDeploymentUpdateFailed.String(), "Dispatcher Deployment Update Failed")
}

// Utility Function For Creating A Dispatcher Service Patched Event
func NewKafkaChannelDispatcherServicePatchedEvent() string {
	return reconcilertesting.Eventf(corev1.EventTypeNormal, event.DispatcherServicePatched.String(), "Dispatcher Service Patched")
}

// Utility Function For Creating A Dispatcher Service Patch Failure Event
func NewKafkaChannelDispatcherServicePatchFailedEvent() string {
	return reconcilertesting.Eventf(corev1.EventTypeWarning, event.DispatcherServicePatchFailed.String(), "Dispatcher Service Patch Failed")
}

// Utility Function For Creating A Successful KafkaChannel Reconciled Event
func NewKafkaChannelSuccessfulReconciliationEvent() string {
	return reconcilertesting.Eventf(corev1.EventTypeNormal, event.KafkaChannelReconciled.String(), `KafkaChannel Reconciled Successfully: "%s/%s"`, KafkaChannelNamespace, KafkaChannelName)
}

// Utility Function For Creating A Failed KafkaChannel Reconciled Event
func NewKafkaChannelFailedReconciliationEvent() string {
	return reconcilertesting.Eventf(corev1.EventTypeWarning, "InternalError", constants.ReconciliationFailedError)
}

// Utility Function For Creating A Failed KafkaChannel Reconciled Event
func NewKafkaChannelFailedFinalizationEvent() string {
	return reconcilertesting.Eventf(corev1.EventTypeWarning, "InternalError", constants.FinalizationFailedError)
}

// Utility Function For Creating A Successful KafkaChannel Finalizer Update Event
func NewKafkaChannelFinalizerUpdateEvent() string {
	return reconcilertesting.Eventf(corev1.EventTypeNormal, "FinalizerUpdate", `Updated "%s" finalizers`, KafkaChannelName)
}

// Utility Function For Creating A Successful KafkaChannel Finalizer Update Event
func NewKafkaChannelSuccessfulFinalizedEvent() string {
	return reconcilertesting.Eventf(corev1.EventTypeNormal, event.KafkaChannelFinalized.String(), fmt.Sprintf("KafkaChannel Finalized Successfully: \"%s/%s\"", KafkaChannelNamespace, KafkaChannelName))
}

// Utility Function For Creating A UpdateActionImpl For A Service Update Command
func NewServiceUpdateActionImpl(service *corev1.Service) clientgotesting.UpdateActionImpl {
	return clientgotesting.UpdateActionImpl{
		ActionImpl: clientgotesting.ActionImpl{
			Namespace:   service.Namespace,
			Verb:        "update",
			Resource:    schema.GroupVersionResource{Group: corev1.SchemeGroupVersion.Group, Version: corev1.SchemeGroupVersion.Version, Resource: "services"},
			Subresource: "",
		},
		Object: service,
	}
}

// Utility Function For Creating A UpdateActionImpl For A Deployment Update Command
func NewDeploymentUpdateActionImpl(deployment *appsv1.Deployment) clientgotesting.UpdateActionImpl {
	return clientgotesting.UpdateActionImpl{
		ActionImpl: clientgotesting.ActionImpl{
			Namespace:   deployment.Namespace,
			Verb:        "update",
			Resource:    schema.GroupVersionResource{Group: appsv1.SchemeGroupVersion.Group, Version: appsv1.SchemeGroupVersion.Version, Resource: "deployments"},
			Subresource: "",
		},
		Object: deployment,
	}
}

// Utility Function For Creating A DeleteActionImpl For A Service Delete Command
func NewServiceDeleteActionImpl(service *corev1.Service) clientgotesting.DeleteActionImpl {
	return clientgotesting.DeleteActionImpl{
		ActionImpl: clientgotesting.ActionImpl{
			Namespace:   service.Namespace,
			Verb:        "delete",
			Resource:    schema.GroupVersionResource{Group: corev1.SchemeGroupVersion.Group, Version: corev1.SchemeGroupVersion.Version, Resource: "services"},
			Subresource: "",
		},
		Name: service.Name,
	}
}

// Utility Function For Creating A DeleteActionImpl For A Deployment Delete Command
func NewDeploymentDeleteActionImpl(deployment *appsv1.Deployment) clientgotesting.DeleteActionImpl {
	return clientgotesting.DeleteActionImpl{
		ActionImpl: clientgotesting.ActionImpl{
			Namespace:   deployment.Namespace,
			Verb:        "delete",
			Resource:    schema.GroupVersionResource{Group: appsv1.SchemeGroupVersion.Group, Version: appsv1.SchemeGroupVersion.Version, Resource: "deployments"},
			Subresource: "",
		},
		Name: deployment.Name,
	}
}<|MERGE_RESOLUTION|>--- conflicted
+++ resolved
@@ -769,13 +769,9 @@
 					Labels: map[string]string{
 						"app": ReceiverDeploymentName,
 					},
-<<<<<<< HEAD
-					Annotations: map[string]string{},
-=======
 					Annotations: map[string]string{
 						commonconstants.ConfigMapHashAnnotationKey: ConfigMapHash,
 					},
->>>>>>> c56c0ef6
 				},
 				Spec: corev1.PodSpec{
 					ServiceAccountName: ServiceAccount,
@@ -998,13 +994,9 @@
 					Labels: map[string]string{
 						"app": dispatcherName,
 					},
-<<<<<<< HEAD
-					Annotations: map[string]string{},
-=======
 					Annotations: map[string]string{
 						commonconstants.ConfigMapHashAnnotationKey: ConfigMapHash,
 					},
->>>>>>> c56c0ef6
 				},
 				Spec: corev1.PodSpec{
 					ServiceAccountName: ServiceAccount,
