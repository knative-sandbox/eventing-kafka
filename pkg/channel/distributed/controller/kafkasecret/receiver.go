/*
Copyright 2020 The Knative Authors

Licensed under the Apache License, Version 2.0 (the "License");
you may not use this file except in compliance with the License.
You may obtain a copy of the License at

    http://www.apache.org/licenses/LICENSE-2.0

Unless required by applicable law or agreed to in writing, software
distributed under the License is distributed on an "AS IS" BASIS,
WITHOUT WARRANTIES OR CONDITIONS OF ANY KIND, either express or implied.
See the License for the specific language governing permissions and
limitations under the License.
*/

package kafkasecret

import (
	"context"
	"fmt"
	"strconv"
	"time"

<<<<<<< HEAD
	"k8s.io/apimachinery/pkg/types"

	"k8s.io/apimachinery/pkg/api/resource"

=======
>>>>>>> c56c0ef6
	"go.uber.org/zap"
	appsv1 "k8s.io/api/apps/v1"
	corev1 "k8s.io/api/core/v1"
	"k8s.io/apimachinery/pkg/api/errors"
	"k8s.io/apimachinery/pkg/api/resource"
	metav1 "k8s.io/apimachinery/pkg/apis/meta/v1"
	"k8s.io/apimachinery/pkg/util/intstr"
	commonenv "knative.dev/eventing-kafka/pkg/channel/distributed/common/env"
	"knative.dev/eventing-kafka/pkg/channel/distributed/common/health"
	"knative.dev/eventing-kafka/pkg/channel/distributed/controller/constants"
	"knative.dev/eventing-kafka/pkg/channel/distributed/controller/event"
	"knative.dev/eventing-kafka/pkg/channel/distributed/controller/util"
	commonconstants "knative.dev/eventing-kafka/pkg/common/constants"
	"knative.dev/pkg/controller"
	"knative.dev/pkg/logging"
	"knative.dev/pkg/system"
)

// Reconcile The Receiver (Kafka Producer) For The Specified KafkaChannel
func (r *Reconciler) reconcileChannel(ctx context.Context, secret *corev1.Secret) error {

	// Get Secret Specific Logger
	logger := util.SecretLogger(logging.FromContext(ctx).Desugar(), secret)

	// Reconcile The Receiver Service
	serviceErr := r.reconcileReceiverService(ctx, logger, secret)
	if serviceErr != nil {
		controller.GetEventRecorder(ctx).Eventf(secret, corev1.EventTypeWarning, event.ReceiverServiceReconciliationFailed.String(), "Failed To Reconcile Receiver Service: %v", serviceErr)
		logger.Error("Failed To Reconcile Receiver Service", zap.Error(serviceErr))
	} else {
		logger.Info("Successfully Reconciled Receiver Service")
	}

	// Reconcile The Receiver Deployment
	deploymentErr := r.reconcileReceiverDeployment(ctx, logger, secret)
	if deploymentErr != nil {
		controller.GetEventRecorder(ctx).Eventf(secret, corev1.EventTypeWarning, event.ReceiverDeploymentReconciliationFailed.String(), "Failed To Reconcile Receiver Deployment: %v", deploymentErr)
		logger.Error("Failed To Reconcile Receiver Deployment", zap.Error(deploymentErr))
	} else {
		logger.Info("Successfully Reconciled Receiver Deployment")
	}

	// Reconcile Channel's KafkaChannel Status
	statusErr := r.reconcileKafkaChannelStatus(ctx,
		secret,
		serviceErr == nil, event.ReceiverServiceReconciliationFailed.String(), fmt.Sprintf("Receiver Service Failed: %v", serviceErr),
		deploymentErr == nil, event.ReceiverDeploymentReconciliationFailed.String(), fmt.Sprintf("Receiver Deployment Failed: %v", deploymentErr))
	if statusErr != nil {
		controller.GetEventRecorder(ctx).Eventf(secret, corev1.EventTypeWarning, event.ChannelStatusReconciliationFailed.String(), "Failed To Reconcile Channel's KafkaChannel Status: %v", statusErr)
		logger.Error("Failed To Reconcile KafkaChannel Status", zap.Error(statusErr))
	} else {
		logger.Info("Successfully Reconciled KafkaChannel Status")
	}

	// Return Results
	if serviceErr != nil || deploymentErr != nil || statusErr != nil {
		return fmt.Errorf("failed to reconcile channel resources")
	} else {
		return nil // Success
	}
}

//
// Kafka Receiver Service
//

// Reconcile The Receiver Service
func (r *Reconciler) reconcileReceiverService(ctx context.Context, logger *zap.Logger, secret *corev1.Secret) error {

	// Create A New Deployment For Comparison
	newService := r.newReceiverService(secret)

	// Attempt To Get The Receiver Service Associated With The Specified Secret
	existingService, err := r.getReceiverService(secret)
	if existingService == nil || err != nil {

		// If The Service Was Not Found - Then Create A New One For The Secret
		if errors.IsNotFound(err) {

			// Then Create The New Receiver Service
			logger.Info("Receiver Service Not Found - Creating New One")
			_, err = r.kubeClientset.CoreV1().Services(newService.Namespace).Create(ctx, newService, metav1.CreateOptions{})
			if err != nil {
				logger.Error("Failed To Create Receiver Service", zap.Error(err))
				return err
			} else {
				logger.Info("Successfully Created Receiver Service")
				return nil
			}

		} else {

			// Failed In Attempt To Get Receiver Service From K8S
			logger.Error("Failed To Get Receiver Service", zap.Error(err))
			return err
		}
	} else {

		// Determine whether the existing service is different in a way that demands an update
		// such as missing required labels or spec differences
		patch, needsUpdate := util.CheckServiceChanged(logger, existingService, newService)

		// Verify Receiver Service Is Not Terminating
		if existingService.DeletionTimestamp.IsZero() {
			logger.Info("Successfully Verified Receiver Service")
		} else {
			logger.Warn("Encountered Receiver Service With DeletionTimestamp - Forcing Reconciliation", zap.String("Namespace", existingService.Namespace), zap.String("Name", existingService.Name))
			return fmt.Errorf("encountered Receiver Service with DeletionTimestamp %s/%s - potential race condition", existingService.Namespace, existingService.Name)
		}

		// Update the service in Kubernetes if necessary
		if needsUpdate {
			logger.Info("Receiver Service Changed - Patching")
			_, err = r.kubeClientset.CoreV1().Services(existingService.Namespace).Patch(ctx, existingService.Name, types.JSONPatchType, patch, metav1.PatchOptions{})
			if err == nil {
				controller.GetEventRecorder(ctx).Event(secret, corev1.EventTypeNormal, event.ReceiverServicePatched.String(), "Receiver Service Patched")
			} else {
				controller.GetEventRecorder(ctx).Event(secret, corev1.EventTypeWarning, event.ReceiverServicePatchFailed.String(), "Receiver Service Patch Failed")
				return err
			}
		}
	}
	return nil
}

// Get The Kafka Receiver Service Associated With The Specified Channel
func (r *Reconciler) getReceiverService(secret *corev1.Secret) (*corev1.Service, error) {

	// Get The Receiver Deployment Name For The Receiver - Use Same For Service
	deploymentName := util.ReceiverDnsSafeName(secret.Name)

	// Get The Receiver Service By Namespace / Name
	service, err := r.serviceLister.Services(r.environment.SystemNamespace).Get(deploymentName)

	// Return The Results
	return service, err
}

// Create Receiver Service Model For The Specified Secret
func (r *Reconciler) newReceiverService(secret *corev1.Secret) *corev1.Service {

	// Get The Receiver Deployment Name For The Secret - Use Same For Service
	deploymentName := util.ReceiverDnsSafeName(secret.Name)

	// Create & Return The Receiver Service Model
	return &corev1.Service{
		TypeMeta: metav1.TypeMeta{
			APIVersion: corev1.SchemeGroupVersion.String(),
			Kind:       constants.ServiceKind,
		},
		ObjectMeta: metav1.ObjectMeta{
			Name:      deploymentName,
			Namespace: r.environment.SystemNamespace,
			Labels: map[string]string{
				constants.KafkaChannelReceiverLabel:  "true",                               // Allows for identification of Receivers
				constants.K8sAppChannelSelectorLabel: constants.K8sAppChannelSelectorValue, // Prometheus ServiceMonitor
			},
			OwnerReferences: []metav1.OwnerReference{
				util.NewSecretOwnerReference(secret),
			},
		},
		Spec: corev1.ServiceSpec{
			Ports: []corev1.ServicePort{
				{
					Name:       constants.HttpPortName,
					Port:       constants.HttpServicePortNumber,
					TargetPort: intstr.FromInt(constants.HttpContainerPortNumber),
				},
				{
					Name:       constants.MetricsPortName,
					Port:       int32(r.environment.MetricsPort),
					TargetPort: intstr.FromInt(r.environment.MetricsPort),
				},
			},
			Selector: map[string]string{
				constants.AppLabel: deploymentName, // Matches Deployment Label Key/Value
			},
		},
	}
}

//
// Kafka Receiver Deployment - The Kafka Producer Implementation
//

// Reconcile The Receiver Deployment
func (r *Reconciler) reconcileReceiverDeployment(ctx context.Context, logger *zap.Logger, secret *corev1.Secret) error {

	// Create A New Deployment For Comparison
	newDeployment, err := r.newReceiverDeployment(logger, secret)
	if err != nil {
		logger.Error("Failed To Create Receiver Deployment YAML", zap.Error(err))
		return err
	}

	// Attempt To Get The Receiver Deployment Associated With The Specified Secret
	existingDeployment, err := r.getReceiverDeployment(secret)
	if existingDeployment == nil || err != nil {

		// If The Receiver Deployment Was Not Found - Then Create A New Deployment For The Secret
		if errors.IsNotFound(err) {

			// Then Create The New Receiver Deployment
			logger.Info("Receiver Deployment Not Found - Creating New One")

			_, err = r.kubeClientset.AppsV1().Deployments(newDeployment.Namespace).Create(ctx, newDeployment, metav1.CreateOptions{})
			if err != nil {
				logger.Error("Failed To Create Receiver Deployment", zap.Error(err))
				return err
			} else {
				logger.Info("Successfully Created Receiver Deployment")
				return nil
			}

		} else {

			// Failed In Attempt To Get Receiver Deployment From K8S
			logger.Error("Failed To Get Receiver Deployment", zap.Error(err))
			return err
		}
	} else {

		// Determine whether the existing deployment is different in a way that demands an update
		// such as missing required labels, a different image, or certain container differences.
		updatedDeployment, needsUpdate := util.CheckDeploymentChanged(logger, existingDeployment, newDeployment)

		// Verify Receiver Deployment Is Not Terminating
<<<<<<< HEAD
		if updatedDeployment.DeletionTimestamp.IsZero() {
=======
		if deployment.DeletionTimestamp.IsZero() {
			needsUpdate := false
			deploymentCopy := deployment.DeepCopy()

			if deploymentCopy.Spec.Template.Annotations == nil {
				logger.Info("Configmap hash is not set. Updating the receiver deployment.")
				deploymentCopy.Spec.Template.Annotations = map[string]string{
					commonconstants.ConfigMapHashAnnotationKey: r.kafkaConfigMapHash,
				}
				needsUpdate = true
			}

			if deploymentCopy.Spec.Template.Annotations[commonconstants.ConfigMapHashAnnotationKey] != r.kafkaConfigMapHash {
				logger.Info("Configmap hash is changed. Updating the receiver deployment.")
				deploymentCopy.Spec.Template.Annotations[commonconstants.ConfigMapHashAnnotationKey] = r.kafkaConfigMapHash
				needsUpdate = true
			}

			if needsUpdate {
				_, err = r.kubeClientset.AppsV1().Deployments(deploymentCopy.Namespace).Update(ctx, deploymentCopy, metav1.UpdateOptions{})
				if err != nil {
					logger.Warn("Unable to update receiver deployment", zap.Error(err))
					return err
				}
			}

>>>>>>> c56c0ef6
			logger.Info("Successfully Verified Receiver Deployment")
		} else {
			logger.Warn("Encountered Receiver Deployment With DeletionTimestamp - Forcing Reconciliation", zap.String("Namespace", updatedDeployment.Namespace), zap.String("Name", updatedDeployment.Name))
			return fmt.Errorf("encountered Receiver Deployment with DeletionTimestamp %s/%s - potential race condition", updatedDeployment.Namespace, updatedDeployment.Name)
		}

		// Update the deployment in Kubernetes if necessary
		if needsUpdate {
			logger.Info("Receiver Deployment Changed - Updating")
			updatedDeployment, err = r.kubeClientset.AppsV1().Deployments(newDeployment.Namespace).Update(ctx, updatedDeployment, metav1.UpdateOptions{})
			if err == nil {
				controller.GetEventRecorder(ctx).Event(secret, corev1.EventTypeNormal, event.ReceiverDeploymentUpdated.String(), "Receiver Deployment Updated")
			} else {
				controller.GetEventRecorder(ctx).Event(secret, corev1.EventTypeWarning, event.ReceiverDeploymentUpdateFailed.String(), "Receiver Deployment Update Failed")
				return err
			}
		}
		return nil
	}
}

// Get The Receiver Deployment Associated With The Specified Secret
func (r *Reconciler) getReceiverDeployment(secret *corev1.Secret) (*appsv1.Deployment, error) {

	// Get The Receiver Deployment Name (One Receiver Deployment Per Kafka Auth Secret)
	deploymentName := util.ReceiverDnsSafeName(secret.Name)

	// Get The Receiver Deployment By Namespace / Name
	deployment, err := r.deploymentLister.Deployments(r.environment.SystemNamespace).Get(deploymentName)

	// Return The Results
	return deployment, err
}

// Create Receiver Deployment Model For The Specified Secret
func (r *Reconciler) newReceiverDeployment(logger *zap.Logger, secret *corev1.Secret) (*appsv1.Deployment, error) {

	// Get The Receiver Deployment Name (One Receiver Deployment Per Kafka Auth Secret)
	deploymentName := util.ReceiverDnsSafeName(secret.Name)

	// Replicas Int Value For De-Referencing
	replicas := int32(r.config.Receiver.Replicas)

	// Create The Receiver Container Environment Variables
	channelEnvVars, err := r.receiverDeploymentEnvVars(secret)
	if err != nil {
		logger.Error("Failed To Create Receiver Deployment Environment Variables", zap.Error(err))
		return nil, err
	}

	// There is a difference between setting an entry in the limits or requests map to the zero-value
	// of a Quantity and not actually having that entry in the map at all.
	// If we want "no limit" or "no request" then the entry must not be present in the map.
	// Note: Since a "Quantity" type has no nil value, we use the Zero value to represent unlimited.
	resourceLimits := make(map[corev1.ResourceName]resource.Quantity)
	if !r.config.Receiver.MemoryLimit.IsZero() {
		resourceLimits[corev1.ResourceMemory] = r.config.Receiver.MemoryLimit
	}
	if !r.config.Receiver.CpuLimit.IsZero() {
		resourceLimits[corev1.ResourceCPU] = r.config.Receiver.CpuLimit
	}
	resourceRequests := make(map[corev1.ResourceName]resource.Quantity)
	if !r.config.Receiver.MemoryRequest.IsZero() {
		resourceRequests[corev1.ResourceMemory] = r.config.Receiver.MemoryRequest
	}
	if !r.config.Receiver.CpuRequest.IsZero() {
		resourceRequests[corev1.ResourceCPU] = r.config.Receiver.CpuRequest
	}

	// If either the limits or requests are an entirely-empty map, this will be translated to a nil
	// value in the resource itself, so pre-emptively set that here.  This prevents the CheckDeploymentChanged
	// function from returning a difference and restarting the receiver unnecessarily.
	if len(resourceLimits) == 0 {
		resourceLimits = nil
	}
	if len(resourceRequests) == 0 {
		resourceRequests = nil
	}

	// Create The Receiver Deployment
	deployment := &appsv1.Deployment{
		TypeMeta: metav1.TypeMeta{
			APIVersion: appsv1.SchemeGroupVersion.String(),
			Kind:       constants.DeploymentKind,
		},
		ObjectMeta: metav1.ObjectMeta{
			Name:      deploymentName,
			Namespace: r.environment.SystemNamespace,
			Labels: map[string]string{
				constants.AppLabel:                  deploymentName, // Matches Service Selector Key/Value Below
				constants.KafkaChannelReceiverLabel: "true",         // Allows for identification of Receivers
			},
			OwnerReferences: []metav1.OwnerReference{
				util.NewSecretOwnerReference(secret),
			},
		},
		Spec: appsv1.DeploymentSpec{
			Replicas: &replicas,
			Selector: &metav1.LabelSelector{
				MatchLabels: map[string]string{
					constants.AppLabel: deploymentName, // Matches Template ObjectMeta Pods
				},
			},
			Template: corev1.PodTemplateSpec{
				ObjectMeta: metav1.ObjectMeta{
					Labels: map[string]string{
						constants.AppLabel: deploymentName, // Matched By Deployment Selector Above
					},
					Annotations: map[string]string{
						commonconstants.ConfigMapHashAnnotationKey: r.kafkaConfigMapHash,
					},
				},
				Spec: corev1.PodSpec{
					ServiceAccountName: r.environment.ServiceAccount,
					Containers: []corev1.Container{
						{
							Name: deploymentName,
							LivenessProbe: &corev1.Probe{
								Handler: corev1.Handler{
									HTTPGet: &corev1.HTTPGetAction{
										Port: intstr.FromInt(constants.HealthPort),
										Path: health.LivenessPath,
									},
								},
								InitialDelaySeconds: constants.ChannelLivenessDelay,
								PeriodSeconds:       constants.ChannelLivenessPeriod,
								TimeoutSeconds:      constants.ChannelLivenessTimeout,
								SuccessThreshold:    constants.ChannelLivenessSuccessThreshold,
								FailureThreshold:    constants.ChannelLivenessFailureThreshold,
							},
							ReadinessProbe: &corev1.Probe{
								Handler: corev1.Handler{
									HTTPGet: &corev1.HTTPGetAction{
										Port: intstr.FromInt(constants.HealthPort),
										Path: health.ReadinessPath,
									},
								},
								InitialDelaySeconds: constants.ChannelReadinessDelay,
								PeriodSeconds:       constants.ChannelReadinessPeriod,
								TimeoutSeconds:      constants.ChannelReadinessTimeout,
								SuccessThreshold:    constants.ChannelReadinessSuccessThreshold,
								FailureThreshold:    constants.ChannelReadinessFailureThreshold,
							},
							Image: r.environment.ReceiverImage,
							Ports: []corev1.ContainerPort{
								{
									Name:          "server",
									ContainerPort: int32(constants.HttpContainerPortNumber),
								},
							},
							Env:             channelEnvVars,
							ImagePullPolicy: corev1.PullIfNotPresent,
							Resources: corev1.ResourceRequirements{
								Requests: resourceRequests,
								Limits:   resourceLimits,
							},
							VolumeMounts: []corev1.VolumeMount{
								{
									Name:      commonconstants.SettingsConfigMapName,
									MountPath: commonconstants.SettingsConfigMapMountPath,
								},
							},
						},
					},
					Volumes: []corev1.Volume{
						{
							Name: commonconstants.SettingsConfigMapName,
							VolumeSource: corev1.VolumeSource{ConfigMap: &corev1.ConfigMapVolumeSource{
								LocalObjectReference: corev1.LocalObjectReference{
									Name: commonconstants.SettingsConfigMapName,
								},
							}},
						},
					},
				},
			},
		},
	}

	// Return Receiver Deployment
	return deployment, nil
}

// Create The Receiver Deployment's Env Vars
func (r *Reconciler) receiverDeploymentEnvVars(secret *corev1.Secret) ([]corev1.EnvVar, error) {

	// Create The Receiver Deployment EnvVars
	envVars := []corev1.EnvVar{
		{
			Name:  system.NamespaceEnvKey,
			Value: r.environment.SystemNamespace,
		},
		{
			Name: commonenv.PodNameEnvVarKey,
			ValueFrom: &corev1.EnvVarSource{
				FieldRef: &corev1.ObjectFieldSelector{
					FieldPath: "metadata.name",
				},
			},
		},
		{
			Name:  commonenv.ContainerNameEnvVarKey,
			Value: constants.ReceiverContainerName,
		},
		{
			Name:  commonenv.KnativeLoggingConfigMapNameEnvVarKey,
			Value: logging.ConfigMapName(),
		},
		{
			Name:  commonenv.ServiceNameEnvVarKey,
			Value: util.ReceiverDnsSafeName(secret.Name),
		},
		{
			Name:  commonenv.MetricsPortEnvVarKey,
			Value: strconv.Itoa(r.environment.MetricsPort),
		},
		{
			Name:  commonenv.MetricsDomainEnvVarKey,
			Value: r.environment.MetricsDomain,
		},
		{
			Name:  commonenv.HealthPortEnvVarKey,
			Value: strconv.Itoa(constants.HealthPort),
		},
		{
			Name:  commonenv.ResyncPeriodMinutesEnvVarKey,
			Value: strconv.Itoa(int(r.environment.ResyncPeriod / time.Minute)),
		},
	}

	// Append The Secret Name As Env Var
	envVars = append(envVars, corev1.EnvVar{
		Name:  commonenv.KafkaSecretNameEnvVarKey,
		Value: secret.Name,
	})

	// Append The Secret Namespace As Env Var
	envVars = append(envVars, corev1.EnvVar{
		Name:  commonenv.KafkaSecretNamespaceEnvVarKey,
		Value: r.environment.SystemNamespace,
	})

	// Return The Receiver Deployment EnvVars Array
	return envVars, nil
}<|MERGE_RESOLUTION|>--- conflicted
+++ resolved
@@ -22,13 +22,8 @@
 	"strconv"
 	"time"
 
-<<<<<<< HEAD
 	"k8s.io/apimachinery/pkg/types"
 
-	"k8s.io/apimachinery/pkg/api/resource"
-
-=======
->>>>>>> c56c0ef6
 	"go.uber.org/zap"
 	appsv1 "k8s.io/api/apps/v1"
 	corev1 "k8s.io/api/core/v1"
@@ -256,36 +251,7 @@
 		updatedDeployment, needsUpdate := util.CheckDeploymentChanged(logger, existingDeployment, newDeployment)
 
 		// Verify Receiver Deployment Is Not Terminating
-<<<<<<< HEAD
 		if updatedDeployment.DeletionTimestamp.IsZero() {
-=======
-		if deployment.DeletionTimestamp.IsZero() {
-			needsUpdate := false
-			deploymentCopy := deployment.DeepCopy()
-
-			if deploymentCopy.Spec.Template.Annotations == nil {
-				logger.Info("Configmap hash is not set. Updating the receiver deployment.")
-				deploymentCopy.Spec.Template.Annotations = map[string]string{
-					commonconstants.ConfigMapHashAnnotationKey: r.kafkaConfigMapHash,
-				}
-				needsUpdate = true
-			}
-
-			if deploymentCopy.Spec.Template.Annotations[commonconstants.ConfigMapHashAnnotationKey] != r.kafkaConfigMapHash {
-				logger.Info("Configmap hash is changed. Updating the receiver deployment.")
-				deploymentCopy.Spec.Template.Annotations[commonconstants.ConfigMapHashAnnotationKey] = r.kafkaConfigMapHash
-				needsUpdate = true
-			}
-
-			if needsUpdate {
-				_, err = r.kubeClientset.AppsV1().Deployments(deploymentCopy.Namespace).Update(ctx, deploymentCopy, metav1.UpdateOptions{})
-				if err != nil {
-					logger.Warn("Unable to update receiver deployment", zap.Error(err))
-					return err
-				}
-			}
-
->>>>>>> c56c0ef6
 			logger.Info("Successfully Verified Receiver Deployment")
 		} else {
 			logger.Warn("Encountered Receiver Deployment With DeletionTimestamp - Forcing Reconciliation", zap.String("Namespace", updatedDeployment.Namespace), zap.String("Name", updatedDeployment.Name))
