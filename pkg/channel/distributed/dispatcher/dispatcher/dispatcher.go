--- conflicted
+++ resolved
@@ -22,37 +22,23 @@
 	"sync"
 	"time"
 
-<<<<<<< HEAD
-=======
-	dispatcherconstants "knative.dev/eventing-kafka/pkg/channel/distributed/dispatcher/constants"
-
-	gometrics "github.com/rcrowley/go-metrics"
-
-	commonconfig "knative.dev/eventing-kafka/pkg/common/config"
-
->>>>>>> 0352d70c
 	"github.com/Shopify/sarama"
 	gometrics "github.com/rcrowley/go-metrics"
 	"go.uber.org/zap"
 	corev1 "k8s.io/api/core/v1"
 	"k8s.io/apimachinery/pkg/types"
+	eventingduck "knative.dev/eventing/pkg/apis/duck/v1"
 	"knative.dev/eventing/pkg/channel"
 
-	distributedcommonconfig "knative.dev/eventing-kafka/pkg/channel/distributed/common/config"
 	"knative.dev/eventing-kafka/pkg/channel/distributed/common/kafka/consumer"
 	commonkafkautil "knative.dev/eventing-kafka/pkg/channel/distributed/common/kafka/util"
 	dispatcherconstants "knative.dev/eventing-kafka/pkg/channel/distributed/dispatcher/constants"
 	"knative.dev/eventing-kafka/pkg/common/client"
 	commonconfig "knative.dev/eventing-kafka/pkg/common/config"
 	"knative.dev/eventing-kafka/pkg/common/metrics"
-	eventingduck "knative.dev/eventing/pkg/apis/duck/v1"
 )
 
-<<<<<<< HEAD
-// DispatcherConfig Struct To Hold Configuration
-=======
 // DispatcherConfig Defines A Dispatcher Config Struct To Hold Configuration
->>>>>>> 0352d70c
 type DispatcherConfig struct {
 	Logger          *zap.Logger
 	ClientId        string
@@ -65,11 +51,7 @@
 	SubscriberSpecs []eventingduck.SubscriberSpec
 }
 
-<<<<<<< HEAD
-// SubscriberWrapper wraps SubscriberSpec with Sarama ConsumerGroup
-=======
 // SubscriberWrapper Defines A Knative Eventing SubscriberSpec Wrapper Enhanced With Sarama ConsumerGroup
->>>>>>> 0352d70c
 type SubscriberWrapper struct {
 	eventingduck.SubscriberSpec
 	GroupId       string
@@ -77,11 +59,7 @@
 	StopChan      chan struct{}
 }
 
-<<<<<<< HEAD
-// NewSubscriberWrapper Constructor
-=======
 // NewSubscriberWrapper Is The SubscriberWrapper Constructor
->>>>>>> 0352d70c
 func NewSubscriberWrapper(subscriberSpec eventingduck.SubscriberSpec, groupId string, consumerGroup sarama.ConsumerGroup) *SubscriberWrapper {
 	return &SubscriberWrapper{subscriberSpec, groupId, consumerGroup, make(chan struct{})}
 }
@@ -93,11 +71,7 @@
 	UpdateSubscriptions(subscriberSpecs []eventingduck.SubscriberSpec) map[eventingduck.SubscriberSpec]error
 }
 
-<<<<<<< HEAD
-// DispatcherImpl Struct With Configuration & ConsumerGroup State
-=======
 // DispatcherImpl Is A Struct With Configuration & ConsumerGroup State
->>>>>>> 0352d70c
 type DispatcherImpl struct {
 	DispatcherConfig
 	subscribers        map[types.UID]*SubscriberWrapper
@@ -110,11 +84,7 @@
 // Verify The DispatcherImpl Implements The Dispatcher Interface
 var _ Dispatcher = &DispatcherImpl{}
 
-<<<<<<< HEAD
-// NewDispatcher Constructor
-=======
 // NewDispatcher Is The Dispatcher Constructor
->>>>>>> 0352d70c
 func NewDispatcher(dispatcherConfig DispatcherConfig) Dispatcher {
 
 	// Create The DispatcherImpl With Specified Configuration
@@ -148,11 +118,7 @@
 	}
 }
 
-<<<<<<< HEAD
-// UpdateSubscriptions updates the Dispatcher's Subscriptions to align with the new state
-=======
 // UpdateSubscriptions Updates The Dispatcher's Subscriptions To Align With New State
->>>>>>> 0352d70c
 func (d *DispatcherImpl) UpdateSubscriptions(subscriberSpecs []eventingduck.SubscriberSpec) map[eventingduck.SubscriberSpec]error {
 
 	if d.SaramaConfig == nil {
@@ -361,11 +327,7 @@
 	return newDispatcher
 }
 
-<<<<<<< HEAD
-// ObserveMetrics is an async Kafka Metrics observer
-=======
 // ObserveMetrics Is An Async Process For Observing Kafka Metrics
->>>>>>> 0352d70c
 func (d *DispatcherImpl) ObserveMetrics(interval time.Duration) {
 
 	// Fork A New Process To Run Async Metrics Collection
