--- conflicted
+++ resolved
@@ -32,7 +32,6 @@
 
 // Variables
 var (
-	logger     *zap.Logger
 	dispatcher dispatch.Dispatcher
 	masterURL  = flag.String("master", "", "The address of the Kubernetes API server. Overrides any value in kubeconfig. Only required if out-of-cluster.")
 	kubeconfig = flag.String("kubeconfig", "", "Path to a kubeconfig. Only required if out-of-cluster.")
@@ -48,9 +47,8 @@
 	ctx := commonk8s.LoggingContext(signals.NewContext(), Component, *masterURL, *kubeconfig)
 
 	// Get The Logger From The Context & Defer Flushing Any Buffered Log Entries On Exit
-	sugaredLogger := logging.FromContext(ctx)
-	defer flush(sugaredLogger)
-	logger = sugaredLogger.Desugar()
+	logger := logging.FromContext(ctx).Desugar()
+	defer flush(logger)
 
 	// UnComment To Enable Sarama Logging For Local Debug
 	// kafkautil.EnableSaramaLogging()
@@ -62,50 +60,34 @@
 	}
 
 	// Initialize Tracing (Watches config-tracing ConfigMap, Assumes Context Came From LoggingContext With Embedded K8S Client Key)
-	commonk8s.InitializeTracing(sugaredLogger, ctx, environment.ServiceName)
+	commonk8s.InitializeTracing(logger.Sugar(), ctx, environment.ServiceName)
 
 	// Initialize Observability (Watches config-observability ConfigMap And Starts Profiling Server)
-	commonk8s.InitializeObservability(sugaredLogger, ctx, environment.MetricsDomain, environment.MetricsPort)
+	commonk8s.InitializeObservability(logger.Sugar(), ctx, environment.MetricsDomain, environment.MetricsPort)
 
 	// Start The Liveness And Readiness Servers
 	healthServer := dispatcherhealth.NewDispatcherHealthServer(strconv.Itoa(environment.HealthPort))
 	healthServer.Start(logger)
 
-	reporter := metrics.NewStatsReporter(logger)
+	statsReporter := metrics.NewStatsReporter(logger)
 
 	// Create The Dispatcher With Specified Configuration
 	dispatcherConfig := dispatch.DispatcherConfig{
 		Logger:                      logger,
-<<<<<<< HEAD
 		ClientId:                    Component,
-		Brokers:                     strings.Split(kafkaBrokers, ","),
-		Topic:                       kafkaTopic,
-=======
-		Brokers:                     environment.KafkaBrokers,
+		Brokers:                     strings.Split(environment.KafkaBrokers, ","),
 		Topic:                       environment.KafkaTopic,
-		Offset:                      DefaultKafkaConsumerOffset,
->>>>>>> 7b1b64a5
 		PollTimeoutMillis:           DefaultKafkaConsumerPollTimeoutMillis,
 		OffsetCommitCount:           environment.KafkaOffsetCommitMessageCount,
 		OffsetCommitDuration:        time.Duration(environment.KafkaOffsetCommitDurationMillis) * time.Millisecond,
 		OffsetCommitDurationMinimum: MinimumKafkaConsumerOffsetCommitDurationMillis * time.Millisecond,
-<<<<<<< HEAD
-		Username:                    kafkaUsername,
-		Password:                    kafkaPassword,
-		ChannelKey:                  channelKey,
-		MetricsServer:               metricsServer,
-		ExponentialBackoff:          exponentialBackoff,
-		InitialRetryInterval:        initialRetryInterval,
-		MaxRetryTime:                maxRetryTime,
-=======
 		Username:                    environment.KafkaUsername,
 		Password:                    environment.KafkaPassword,
 		ChannelKey:                  environment.ChannelKey,
-		Reporter:                    reporter,
+		StatsReporter:               statsReporter,
 		ExponentialBackoff:          environment.ExponentialBackoff,
 		InitialRetryInterval:        environment.InitialRetryInterval,
 		MaxRetryTime:                environment.MaxRetryTime,
->>>>>>> 7b1b64a5
 	}
 	dispatcher = dispatch.NewDispatcher(dispatcherConfig)
 
@@ -128,7 +110,7 @@
 	controllers := [...]*kncontroller.Impl{
 		controller.NewController(
 			logger,
-			channelKey,
+			environment.ChannelKey,
 			dispatcher,
 			kafkaChannelInformer,
 			kubeClient,
@@ -163,7 +145,7 @@
 	healthServer.Stop(logger)
 }
 
-func flush(logger *zap.SugaredLogger) {
+func flush(logger *zap.Logger) {
 	_ = logger.Sync()
 	eventingmetrics.FlushExporter()
 }